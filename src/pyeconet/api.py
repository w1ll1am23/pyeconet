--- conflicted
+++ resolved
@@ -187,11 +187,7 @@
         _session = ClientSession()
         try:
             async with _session.post(
-<<<<<<< HEAD
                 f"{REST_URL}/code/{CLEAR_BLADE_SYSTEM_KEY}/getUserDataForApp", json=payload, headers=HEADERS
-=======
-                f"{REST_URL}/code/{CLEAR_BLADE_SYSTEM_KEY}/getLocation", headers=_headers
->>>>>>> 5ea47121
             ) as resp:
                 if resp.status == 200:
                     _json = await resp.json()
